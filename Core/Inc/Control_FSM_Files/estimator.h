--- conflicted
+++ resolved
@@ -1,11 +1,8 @@
 #ifndef ESTIMATORS_H
 #define ESTIMATORS_H
 
-<<<<<<< HEAD
 #include "build_config.h"
 
-=======
->>>>>>> 016ade42
 #include <stdbool.h>
 #include <stdint.h>
 
@@ -14,7 +11,6 @@
 #endif
 
 /**
-<<<<<<< HEAD
  * @file estimator.h
  * @brief High level derived-state estimators for the slush machine controller.
  *
@@ -24,9 +20,6 @@
  * Only the public API is exposed here; the implementation and its working
  * state remain private to estimator.c so the rest of the firmware cannot rely
  * on internal details.
-=======
- * @brief Initialise estimator state and configuration.
->>>>>>> 016ade42
  */
 void estimator_init(void);
 
@@ -35,7 +28,6 @@
  */
 void estimator_update(void);
 
-<<<<<<< HEAD
 /** Initialise estimator state and configuration. */
 void estimator_init(void);
 
@@ -82,63 +74,13 @@
 static inline bool estimator_needs_deicing(void) { return false; }
 static inline void estimator_reset_volume(void) {}
 static inline void update_slush_torque_reference(void) {}
-=======
-/**
- * @brief Retrieve the fused liquid temperature estimate (°C).
- */
-float estimator_get_real_bowl_temp(void);
-
-/**
- * @brief Fetch the current slush texture index in the range [0, 1].
- */
-float estimator_get_texture_index(void);
-
-/**
- * @brief Return the condenser load index (dimensionless).
- */
-float estimator_get_condenser_load(void);
-
-/**
- * @brief Obtain the continuous volume estimate from 0.0 (empty) to 1.0 (full).
- */
-float estimator_get_volume(void);
-
-/**
- * @brief Get the discretised volume level (0=low, 1=medium, 2=high).
- */
-uint8_t estimator_get_volume_estimate(void);
-
-/**
- * @brief Return the evaporator ice accumulation index in the range [0, 1].
- */
-float estimator_get_ice_index(void);
-
-/**
- * @brief Indicate whether the machine has required de-icing for a sustained time.
- */
-bool estimator_needs_deicing(void);
-
-/**
- * @brief Reset the volume estimator state after refilling or maintenance.
- */
-void estimator_reset_volume(void);
-
-/**
- * @brief Update the torque baseline during a known de-iced calibration window.
- */
-void update_slush_torque_reference(void);
->>>>>>> 016ade42
 
 #ifdef __cplusplus
 }
 #endif
 
-<<<<<<< HEAD
 #ifdef __cplusplus
 }
 #endif
 
-#endif /* ESTIMATOR_H */
-=======
-#endif /* ESTIMATORS_H */
->>>>>>> 016ade42
+#endif /* ESTIMATOR_H */